from dataclasses import dataclass
from typing import Callable

import numpy as np
from scipy.interpolate import CubicSpline
from scipy.ndimage import median_filter
from hhtpy._emd_utils import find_local_extrema
from hhtpy.emd import decompose


@dataclass
class IntrinsicModeFunction:
    """
    Dataclass to store the intrinsic mode function (IMF) and its instantaneous frequency.
    """

    signal: np.ndarray
    instantaneous_frequency: np.ndarray
    instantaneous_amplitude: np.ndarray
    sampling_frequency: float


def calculate_instantaneous_frequency_quadrature(
    imf: np.ndarray,
    sampling_frequency: float,
    normalize: bool = True,
    median_filter_window_pct: float = 0.05,
) -> np.ndarray:
    """
    Calculate the instantaneous frequency using the quadrature method.

    Parameters:
        imf (np.ndarray): Input intrinsic mode function (IMF).
        sampling_frequency (float): Sampling frequency of the signal.
        normalize (bool): Whether to normalize the IMF. Default is True.

    Returns:
        np.ndarray: Instantaneous frequency array.

    Raises:
        ValueError: If normalization fails after a certain number of attempts.
    """
    imf = imf.copy()

    if normalize:
        imf = normalize_imf(imf, max_attempts=150)

    frequency = quadrature_method(imf, sampling_frequency)
    frequency = median_filter(
        frequency, size=int(sampling_frequency * median_filter_window_pct)
    )

    return frequency


def normalize_imf(imf: np.ndarray, max_attempts: int) -> np.ndarray:
    """
    Normalize the IMF by iteratively dividing by its instantaneous amplitude spline.

    Parameters:
        imf (np.ndarray): Input intrinsic mode function (IMF).
        max_attempts (int): Maximum number of normalization attempts.

    Returns:
        np.ndarray: Normalized IMF.

    Raises:
        ValueError: If the maximum value of the IMF remains greater than 1 after max_attempts.
    """
    for _ in np.arange(max_attempts):
        if np.max(imf) <= 1:
            break

        imf /= calculate_instantaneous_amplitude_spline(imf)
    else:
        raise ValueError(
            f"Normalization of the IMF failed after {max_attempts} attempts. "
            f"Maximum value is still greater than 1 (current max: {np.max(imf):.3f})."
        )

    return imf


def calculate_instantaneous_amplitude_spline(imf: np.ndarray) -> np.ndarray:
    x_max, _ = find_local_extrema(np.abs(imf))
    x_max = np.concatenate(([0], x_max, [len(imf) - 1]))

    n = np.arange(len(imf))
    return CubicSpline(x_max, abs(imf[x_max]))(n)


def _quadrature_phase(monocomponent_normalized: np.ndarray) -> np.ndarray:
    """
    Calculates the quadrature phase of the normalized IMF signal.

    The quadrature phase is given by:

    .. math::
        \\theta(t) = \\arctan{\\frac{q(t)}{x(t)}}

    where `q(t)` is the quadrature of the signal.

    Args:
        monocomponent_normalized (np.ndarray): IMF normalized between -1 and 1.

    Returns:
        np.ndarray: Quadrature phase :math:`\\theta(t)`.
    """
    if not isinstance(monocomponent_normalized, np.ndarray):
        raise ValueError("Input must be a NumPy array.")

    if not np.all(np.abs(monocomponent_normalized) <= 1):
        raise ValueError("Input values must be normalized between -1 and 1.")

    quadrature = _calculate_quadrature(monocomponent_normalized)
    z = monocomponent_normalized + 1j * quadrature
    return np.angle(z)


def quadrature_method(
    monocomponent_normalized: np.ndarray, sampling_frequency: float
) -> np.ndarray:
    """
    Calculates the instantaneous frequency using the quadrature method.

    Assuming an analytic signal of the form:

    .. math::
        z(t) = x(t) + i q(t)

    The instantaneous frequency is given by:

    .. math::
        \\omega(t) = \\frac{F_s}{2 \\pi} \\cdot \\frac{d}{dt} \\measuredangle{z(t)}

    Args:
        monocomponent_normalized (np.ndarray): IMF normalized between -1 and 1.
        sampling_frequency (float): Sampling frequency in Hz.

    Returns:
        np.ndarray: Instantaneous frequency.
    """
    if not isinstance(monocomponent_normalized, np.ndarray):
        raise ValueError("Input must be a NumPy array.")
    if not isinstance(sampling_frequency, (int, float)):
        raise ValueError("Sampling frequency must be a float or integer.")
    if not np.all(np.abs(monocomponent_normalized) <= 1):
        raise ValueError("Input values must be normalized between -1 and 1.")

    phase = _quadrature_phase(monocomponent_normalized)
    frequency = sampling_frequency / (2 * np.pi) * np.abs(np.gradient(phase))

    return frequency


def _calculate_quadrature(monocomponent: np.ndarray) -> np.ndarray:
    """
    Calculates the quadrature of the normalized IMF signal.

    The quadrature is calculated as:

    .. math::
        q(t) = \\text{sign}\\left(\\frac{dx(t)}{dt}\\right) \\cdot \\sqrt{1 - x^2(t)}

    Args:
        monocomponent (np.ndarray): IMF normalized between -1 and 1.

    Returns:
        np.ndarray: Quadrature :math:`q(t)`.
    """
    if not isinstance(monocomponent, np.ndarray):
        raise ValueError("Input must be a NumPy array.")
    if not np.all(np.abs(monocomponent) <= 1):
        raise ValueError("Input values must be normalized between -1 and 1.")

    # Calculate the sign based on the derivative of the signal
    sign = np.zeros_like(monocomponent)
    sign[:-1] = -np.sign(np.diff(monocomponent))
    sign[-1] = sign[-2]  # Handle the last element by copying the second last

    # Calculate the quadrature with numerical stability (handling small values)
    quadrature = sign * np.sqrt(np.maximum(0, 1 - monocomponent**2))

    return quadrature


<<<<<<< HEAD
=======
FrequencyCalculationMethod = Callable[[np.ndarray, float], np.ndarray]
AmplitudeCalculationMethod = Callable[[np.ndarray], np.ndarray]


>>>>>>> 506decf3
def hilbert_huang_transform(
    signal: np.ndarray,
    sampling_frequency: float,
    frequency_calculation_method: FrequencyCalculationMethod = calculate_instantaneous_frequency_quadrature,
    amplitude_calculation_method: AmplitudeCalculationMethod = calculate_instantaneous_amplitude_spline,
) -> (list[IntrinsicModeFunction], np.ndarray):
    """
    Perform the Hilbert-Huang Transform on the input signal.

    Parameters:

        signal (np.ndarray): Input signal.
        sampling_frequency (float): Sampling frequency of the signal.
        amplitude_calculation_method:
        frequency_calculation_method:

    Returns:
        np.ndarray: Instantaneous frequency array.
    """

    imfs, residue = decompose(signal)

    return [
        IntrinsicModeFunction(
            signal=imf,
            instantaneous_frequency=frequency_calculation_method(
                imf, sampling_frequency
            ),
            instantaneous_amplitude=amplitude_calculation_method(imf),
            sampling_frequency=sampling_frequency,
        )
        for imf in imfs
    ], residue<|MERGE_RESOLUTION|>--- conflicted
+++ resolved
@@ -184,14 +184,11 @@
     return quadrature
 
 
-<<<<<<< HEAD
-=======
 FrequencyCalculationMethod = Callable[[np.ndarray, float], np.ndarray]
 AmplitudeCalculationMethod = Callable[[np.ndarray], np.ndarray]
 
 
->>>>>>> 506decf3
-def hilbert_huang_transform(
+def hilber_huang_transform(
     signal: np.ndarray,
     sampling_frequency: float,
     frequency_calculation_method: FrequencyCalculationMethod = calculate_instantaneous_frequency_quadrature,
